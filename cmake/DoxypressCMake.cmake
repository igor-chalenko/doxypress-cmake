--- conflicted
+++ resolved
@@ -192,15 +192,9 @@
         find_package(LATEX OPTIONAL_COMPONENTS MAKEINDEX PDFLATEX)
         if (NOT LATEX_FOUND)
             _JSON_set("doxypress.output-latex.generate-latex" false)
-<<<<<<< HEAD
-            message(STATUS "LATEX was not found; skip LaTex generation.")
-        endif ()
-    endif ()
-=======
             _doxypress_log(WARN "LATEX was not found; skip LaTex generation.")
         endif()
     endif()
->>>>>>> 66065dff
 
     TPA_get("${_DOXYPRESS_JSON_PATHS_KEY}" _properties)
 
@@ -355,7 +349,7 @@
         set(${_out_var} "${MAKEINDEX_COMPILER}" PARENT_SCOPE)
         _doxypress_action("output-latex.makeindex-cmd-name"
                 setter "${MAKEINDEX_COMPILER}")
-    else ()
+    else()
         set(${_out_var} "" PARENT_SCOPE)
     endif ()
 endfunction()
